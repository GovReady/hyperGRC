<html>
    <head>
      <title>
        {% block title %}
        {% endblock %}
      </title>
      <!-- Load jQuery library first -->
      <script src="https://ajax.googleapis.com/ajax/libs/jquery/3.3.1/jquery.min.js" crossorigin="anonymous"></script>
      <!-- Latest compiled and minified Bootstrap CSS -->
      <link rel="stylesheet" href="https://maxcdn.bootstrapcdn.com/bootstrap/3.3.7/css/bootstrap.min.css"
            integrity="sha384-BVYiiSIFeK1dGmJRAkycuHAHRg32OmUcww7on3RYdg4Va+PmSTsz/K68vbdEjh4u" crossorigin="anonymous">
      <!-- Optional theme -->
      <link rel="stylesheet" href="https://maxcdn.bootstrapcdn.com/bootstrap/3.3.7/css/bootstrap-theme.min.css"
            integrity="sha384-rHyoN1iRsVXV4nD0JutlnGaslCJuC7uwjduW9SVrLvRYooPp2bWYgmgJQIXwl/Sp" crossorigin="anonymous">
      <!-- Latest compiled and minified JavaScript -->
      <script src="https://maxcdn.bootstrapcdn.com/bootstrap/3.3.7/js/bootstrap.min.js"
              integrity="sha384-Tc5IQib027qvyjSMfHjOMaLkfuWVxZxUPnCJA7l2mCWNIpG9mGCD8wGNIcPD7Txa" crossorigin="anonymous"></script>
      <!-- Popper JS -->
      <script src="https://cdnjs.cloudflare.com/ajax/libs/popper.js/1.14.3/umd/popper.min.js" crossorigin="anonymous"></script>
      <!-- Autoresize -->
      <script src='/static/js/autosize.js'></script>
      <!-- TODO: better solution for invalidating browser css cache for static css pages -->
      <link rel="stylesheet" type="text/css" href="/static/css/base.css?r={{ range(0, 100000) | random }}">
    </head>
    <body>

    <nav class="navbar navbar-fixed-top navbar-dark bg-transparent" style="opacity: 1.0;margin-left: 80px;">
      <div class="container-fluid" style="height: 60px;padding-top: 8px;">
        <div class="row" style="display:flex;">
          <div class="col-md-5">
            <button type="button" class="btn btn-link btn-lg" style="opacity: 0.55; color: black; background-color: rgb(223, 227, 230);">
              <span class="glyphicon glyphicon-home"></span>
              {% if project %}<b>{{ project.title }}</b>{% endif %}
            </button>
          </div>
<<<<<<< HEAD
=======
          {% if organization and project %}
          <div class="col-md-7 ">
            <!-- button for source of content -->
            <a href="{{ cfg.src_repo }}" target="_blank"><button type="button" class="btn btn-link btn-lg" style="opacity: 0.55; color: black; background-color: rgb(223, 227, 230); margin-left:48px;"><b>source: {{ cfg.src_repo }}</b></button></a>
          </div>
          {% endif %}
>>>>>>> d0b9d686
      </div>
    </nav>

      <div id="sidebar-wrapper">
        <div id="sidebar">
          <p><a href="/" title="Home"><span class="glyphicon glyphicon-home" aria-hidden="true"></span></a></p>
          <!-- <p><a href="/login" title="Login"><span class="glyphicon glyphicon-log-in" aria-hidden="true"></span><br/>login</a></p><br/> -->
          {% if project %}
          <hr>
          <p><a href="{{project.url}}" title="Components" onclick="loading();"><span class="glyphicon glyphicon-th" aria-hidden="true"></span></a></p><br/>
          <p><a href="{{project.url}}/controls" title="Controls" onclick="loading();"><span class="glyphicon glyphicon-edit" aria-hidden="true"></span></a></p><br/>
          <p><a href="{{project.url}}/documents" title="Documents" onclick="loading();"><span class="glyphicon glyphicon-duplicate" aria-hidden="true"></span></a></p><br/>
          <p><a href="{{project.url}}/assessments" title="Assessments" onclick="loading();"><span class="glyphicon glyphicon-check" aria-hidden="true"></span></a></p><br/>
          <p><a href="{{project.url}}/poams" title="POA&amp;Ms" onclick="loading();"><span class="glyphicon glyphicon-tasks" aria-hidden="true"></span></a></p><br/>
          <p><a href="{{project.url}}/team" title="Team" onclick="loading();"><span class="glyphicon glyphicon-user" aria-hidden="true"></span></a></p><br/>
          <p><a href="{{project.url}}/settings" title="Settings" onclick="loading();"><span class="glyphicon glyphicon-cog" aria-hidden="true"></span></a></p>
          {% endif %}
        </div>
      </div>

      <div id="loading">

        <button type="button" class="btn btn-link btn-lg" style="opacity: 0.55; color: black; background-color: rgb(223, 227, 230);">
          <div class="spinner">
            <div class="rect1"></div>
            <div class="rect2"></div>
            <div class="rect3"></div>
            <div class="rect4"></div>
            <div class="rect5"></div>
          </div>
        </button>

        
      </div>

      <div id="workspace" class="container" style="width:100%; margin: 75px 12px 10px 92px;">
        <div class="row">
          {% block content %}{% endblock %}
        </div>
      </div>
      <script type="text/javascript">// <![CDATA[
        function loading(){
          setTimeout(function(){
            $("#workspace").hide();
            $("#loading").show();
          }, 200);
        }
// ]]></script>

      <!-- Control Editor Modal -->
      <div id="control-editor-modal" class="modal" tabindex="-1" role="dialog">
        <div class="modal-dialog" role="document">
          <div class="modal-content">
            <div class="modal-header">
              <button type="button" class="close" data-dismiss="modal" aria-label="Close"><span aria-hidden="true">&times;</span></button>
              <h4 class="modal-title">...</h4>
            </div>
            <div class="modal-body">
              <b>Implementation narrative</b></br/>
              <textarea class="narrative-input" style="width: 98%; height: 100px; padding: 8px; margin-bottom:20px;" placeholder="Describe what the components contributes to the control..."></textarea>

              {#
              <b>Summary</b><br/>
              <input class="summary-input" style="width: 98%; padding: 8px;" placeholder="Write something short for spreadsheets..."><br/><br/>
              #}

              <b>Implementation status</b></br/>
              <input class="implementation_status-input" style="width: 98%; padding: 8px;" placeholder="Unknown"><br/><br/>

              <br />
              <div style="color: #666;">
                <!-- Hiding mockup feature links
                <br/><span class="glyphicon glyphicon-check"></span> {{ range(1, 6) | random }} assessments
                <br/><span class="glyphicon glyphicon-time"></span> {{ range(1, 14) | random }} versions
                <br/><span class="glyphicon glyphicon-bookmark"></span> upstream source
                <br/>
                -->
                <br/><a class="component-link" style="color: #666;"><span class="glyphicon glyphicon-th"></span>  View all components for this control</a>
              </div>
            </div>
            <div class="modal-footer">
              <button type="button" class="btn btn-primary" data-dismiss="modal" >Save</button>
            </div>
          </div><!-- /.modal-content -->
        </div><!-- /.modal-dialog -->
      </div><!-- /.modal -->
      <!-- /Control Editor Modal -->

      {% block scripts %}{% endblock %}

      <script>
      {% if project %}
      // Edit a control.
      var edit_control_current_control = null;
      var edit_control_current_callback = null;
      function edit_control(control, callback) {
        edit_control_current_control = control;
        edit_control_current_callback = callback;
        var modal = $('#control-editor-modal');
        modal.find('.modal-title').text(control.control.number + (control.control.part ? (" Part " + control.control.part) : ""));
        modal.find('.narrative-input').val(control.narrative);
        //modal.find('.summary-input').val(control.summary);
        modal.find('.implementation_status-input').val(control.implementation_status);
        modal.find('.component-link')
          .attr('href', control.control.url + "/grid");
        modal.modal();
        // resize textarea height arbitrarily small then to scrollHeight browser determined by text length
        modal.find('.narrative-input').css('height', 20 + 'px');
        modal.find('.narrative-input').css('height', modal.find('.narrative-input')[0].scrollHeight + "px");
        modal.find('.narrative-input').css('resize', 'none');
      }

      // Save control.
      $('#control-editor-modal').on("hidden.bs.modal", function() {
        // Update.
        edit_control_current_control.summary = $(this).find('.summary-input').val();
        edit_control_current_control.narrative = $(this).find('.narrative-input').val();
        edit_control_current_control.status = $(this).find('.implementation_status-input').val();

        // Send.
        $.ajax({
          url: "/update-control",
          method: "POST",
          data: {
            organization: {{project.organization.id|tojson}},
            project: {{project.id|tojson}},
            component: edit_control_current_control.component.id, 
            standard: edit_control_current_control.standard.id,
            control: edit_control_current_control.control.id,
            control_part: edit_control_current_control.control_part,
            //summary: edit_control_current_control.summary,
            narrative: edit_control_current_control.narrative,
            implementation_status: edit_control_current_control.implementation_status,
          },
          success: function(res) {
            // ok it's saved, unless there's an error which we should display
            if (res != "OK")
              alert(res);
            // save succeeded, so also update the current page displayed version of content
            else
              edit_control_current_callback();
          }
        });
      });

      // Autoresize textarea
      autosize($('.narrative-input'));

      // Update tool tip
      function update_control(elem, control) {
        elem.find('.col-sm-12').attr('title', control.narrative);
      }
      {% endif %}
      </script>

    </body>
</html><|MERGE_RESOLUTION|>--- conflicted
+++ resolved
@@ -33,15 +33,13 @@
               {% if project %}<b>{{ project.title }}</b>{% endif %}
             </button>
           </div>
-<<<<<<< HEAD
-=======
-          {% if organization and project %}
+
+          {% if project and project.source_repository %}
           <div class="col-md-7 ">
             <!-- button for source of content -->
-            <a href="{{ cfg.src_repo }}" target="_blank"><button type="button" class="btn btn-link btn-lg" style="opacity: 0.55; color: black; background-color: rgb(223, 227, 230); margin-left:48px;"><b>source: {{ cfg.src_repo }}</b></button></a>
+            <a href="{{ project.source_repository }}" target="_blank"><button type="button" class="btn btn-link btn-lg" style="opacity: 0.55; color: black; background-color: rgb(223, 227, 230); margin-left:48px;"><b>source: {{ project.source_repository }}</b></button></a>
           </div>
           {% endif %}
->>>>>>> d0b9d686
       </div>
     </nav>
 
