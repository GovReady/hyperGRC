--- conflicted
+++ resolved
@@ -25,15 +25,12 @@
         </div>
         {% endfor %}
     {% endif %}
-
-<<<<<<< HEAD
         <div class="col-md-12">
             <p>&nbsp;</p>
         </div>
     </div>
 
     <p><a href="{{project.url}}/ssp.md">View SSP in Markdown format &raquo;</a></p>
-=======
->>>>>>> b753c86b
+
 </div>
 {% endblock %}